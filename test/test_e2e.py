--- conflicted
+++ resolved
@@ -1,11 +1,10 @@
 """
 End-to-end tests
 """
-<<<<<<< HEAD
+
 import json
 
-=======
->>>>>>> 81c0d0a4
+
 # pylint: disable=redefined-outer-name, no-name-in-module
 
 import asyncio
