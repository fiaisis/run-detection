[project]
name = "run-detection"
readme = "README.md"
version = "0.0.1"
dependencies = [
<<<<<<< HEAD
    "memphis-py==1.0.3",
    "h5py==3.8.0"
=======
    "confluent-kafka==2.1.1",
    "h5py==3.9.0",
    "stomp.py==8.1.0"

>>>>>>> 61f631ac
]


[project.urls]
"Repository" = "https://github.com/interactivereduction/run-detection"

[project.scripts]
run-detection = "rundetection.run_detection:main"

[project.optional-dependencies]
formatting = [
    "black==23.3.0"
]

test = [
<<<<<<< HEAD
    "pytest==7.3.2",
    "pytest-cov==4.1.0",
    "pytest-asyncio==0.21.0",
    "requests==2.28.2"
=======
    "pytest==7.4.0",
    "pytest-cov==4.1.0"
>>>>>>> 61f631ac
]

code-inspection = [
    "pylint==2.17.4",
    "mypy==1.4.1",
    "run-detection[test]"
]

dev = [
    "run-detection[code-inspection]"
]


[tool.setuptools]
packages = ["rundetection", "rundetection.rules"]<|MERGE_RESOLUTION|>--- conflicted
+++ resolved
@@ -3,15 +3,8 @@
 readme = "README.md"
 version = "0.0.1"
 dependencies = [
-<<<<<<< HEAD
     "memphis-py==1.0.3",
-    "h5py==3.8.0"
-=======
-    "confluent-kafka==2.1.1",
-    "h5py==3.9.0",
-    "stomp.py==8.1.0"
-
->>>>>>> 61f631ac
+    "h5py==3.9.0"
 ]
 
 
@@ -27,15 +20,10 @@
 ]
 
 test = [
-<<<<<<< HEAD
-    "pytest==7.3.2",
+    "pytest==7.4.0",
     "pytest-cov==4.1.0",
     "pytest-asyncio==0.21.0",
     "requests==2.28.2"
-=======
-    "pytest==7.4.0",
-    "pytest-cov==4.1.0"
->>>>>>> 61f631ac
 ]
 
 code-inspection = [
