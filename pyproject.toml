[project]
name = "run-detection"
readme = "README.md"
version = "0.0.1"
dependencies = [
<<<<<<< HEAD
    "pika==1.3.2",
    "h5py==3.9.0"
=======
    "memphis-py==1.1.3",
    "h5py==3.10.0"
>>>>>>> 94842cb2
]


[project.urls]
"Repository" = "https://github.com/interactivereduction/run-detection"

[project.scripts]
run-detection = "rundetection.run_detection:main"

[project.optional-dependencies]
formatting = [
    "black==23.9.1"
]

test = [
    "pytest==7.4.2",
    "pytest-cov==4.1.0",
    "requests==2.31.0",
    "pytest-random-order==1.1.0"
]

code-inspection = [
    "pylint==3.0.1",
    "mypy==1.6.0",
    "run-detection[test]"
]

dev = [
    "run-detection[code-inspection]"
]


[tool.setuptools]
packages = ["rundetection", "rundetection.rules"]<|MERGE_RESOLUTION|>--- conflicted
+++ resolved
@@ -3,13 +3,8 @@
 readme = "README.md"
 version = "0.0.1"
 dependencies = [
-<<<<<<< HEAD
     "pika==1.3.2",
-    "h5py==3.9.0"
-=======
-    "memphis-py==1.1.3",
     "h5py==3.10.0"
->>>>>>> 94842cb2
 ]
 
 
