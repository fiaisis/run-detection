--- conflicted
+++ resolved
@@ -20,16 +20,10 @@
 ]
 
 test = [
-<<<<<<< HEAD
-    "pytest==7.3.1",
-    "pytest-cov==4.0.0",
+    "pytest==7.3.2",
+    "pytest-cov==4.1.0",
     "pytest-asyncio==0.21.0",
     "requests==2.28.2"
-
-=======
-    "pytest==7.3.2",
-    "pytest-cov==4.1.0"
->>>>>>> f10f5af1
 ]
 
 code-inspection = [
