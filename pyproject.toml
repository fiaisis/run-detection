[project]
name = "run-detection"
readme = "README.md"
version = "0.0.1"
dependencies = [
    "pika==1.3.2",
    "h5py==3.10.0"
]


[project.urls]
"Repository" = "https://github.com/interactivereduction/run-detection"

[project.scripts]
run-detection = "rundetection.run_detection:main"

[project.optional-dependencies]
formatting = [
    "black==23.9.1"
]

test = [
    "pytest==7.4.2",
    "pytest-cov==4.1.0",
    "requests==2.31.0",
    "pytest-random-order==1.1.0"
]

code-inspection = [
<<<<<<< HEAD
    "pylint==3.0.1",
    "mypy==1.6.0",
=======
    "pylint==2.17.7",
    "mypy==1.6.1",
>>>>>>> 70cd3816
    "run-detection[test]"
]

dev = [
    "run-detection[code-inspection]"
]


[tool.setuptools]
packages = ["rundetection", "rundetection.rules"]<|MERGE_RESOLUTION|>--- conflicted
+++ resolved
@@ -27,13 +27,8 @@
 ]
 
 code-inspection = [
-<<<<<<< HEAD
     "pylint==3.0.1",
-    "mypy==1.6.0",
-=======
-    "pylint==2.17.7",
     "mypy==1.6.1",
->>>>>>> 70cd3816
     "run-detection[test]"
 ]
 
