[project]
name = "run-detection"
readme = "README.md"
version = "0.0.1"
dependencies = [
<<<<<<< HEAD
    "memphis-py==1.0.3",
=======
    "memphis-py==1.1.3",
>>>>>>> c7d1dbc5
    "h5py==3.9.0"
]


[project.urls]
"Repository" = "https://github.com/interactivereduction/run-detection"

[project.scripts]
run-detection = "rundetection.run_detection:main"

[project.optional-dependencies]
formatting = [
    "black==23.7.0"
]

test = [
    "pytest==7.4.0",
    "pytest-cov==4.1.0",
    "pytest-asyncio==0.21.0",
    "requests==2.28.2",
    "pytest-random-order==1.1.0"
]

code-inspection = [
    "pylint==2.17.5",
    "mypy==1.5.0",
    "run-detection[test]"
]

dev = [
    "run-detection[code-inspection]"
]


[tool.setuptools]
packages = ["rundetection", "rundetection.rules"]<|MERGE_RESOLUTION|>--- conflicted
+++ resolved
@@ -3,11 +3,7 @@
 readme = "README.md"
 version = "0.0.1"
 dependencies = [
-<<<<<<< HEAD
-    "memphis-py==1.0.3",
-=======
     "memphis-py==1.1.3",
->>>>>>> c7d1dbc5
     "h5py==3.9.0"
 ]
 
