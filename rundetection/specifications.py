--- conflicted
+++ resolved
@@ -6,11 +6,7 @@
 import logging
 from typing import Any, List
 
-<<<<<<< HEAD
-from rundetection.ingest import DetectedRun
-=======
 from rundetection.ingest import JobRequest
->>>>>>> 61f631ac
 from rundetection.rules.factory import rule_factory
 from rundetection.rules.rule import Rule
 
