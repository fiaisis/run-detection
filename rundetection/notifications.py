--- conflicted
+++ resolved
@@ -18,7 +18,6 @@
     """
     Notification dataclass to store information about runs ready for reduction to be passed to notifier to be sent.
     """
-
     value: str
 
 
@@ -28,13 +27,9 @@
     """
 
     def __init__(self) -> None:
-<<<<<<< HEAD
-        config = {"bootstrap.servers": "broker", "client.id": socket.gethostname()}
-=======
         broker_ip = os.environ.get("KAFKA_IP", "broker")
         config = {'bootstrap.servers': broker_ip, 'client.id': socket.gethostname()}
         logger.info("Connecting to kafka using the ip: %s", broker_ip)
->>>>>>> 9a20c5cc
         self._producer = Producer(config)
 
     def notify(self, notification: Notification) -> None:
