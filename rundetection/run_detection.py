--- conflicted
+++ resolved
@@ -12,7 +12,7 @@
 from memphis import Memphis  # type: ignore
 from memphis.message import Message  # type: ignore
 
-from rundetection.ingest import ingest, DetectedRun
+from rundetection.ingest import ingest, JobRequest
 from rundetection.specifications import InstrumentSpecification
 
 file_handler = logging.FileHandler(filename="run-detection.log")
@@ -41,7 +41,7 @@
     return memphis
 
 
-def process_message(message: str, notification_queue: SimpleQueue[DetectedRun]) -> None:
+def process_message(message: str, notification_queue: SimpleQueue[JobRequest]) -> None:
     """
     Process the incoming message. If the message should result in an upstream notification, it will put the message on
     the given notification queue
@@ -57,13 +57,13 @@
     if run.will_reduce:
         logger.info("specification met for run: %s", run)
         notification_queue.put(run)
-        for additional_run in run.additional_runs:
-            notification_queue.put(additional_run)
+        for request in run.additional_requests:
+            notification_queue.put(request)
     else:
         logger.info("Specification not met, skipping run: %s", run)
 
 
-async def process_messages(messages: Optional[List[Message]], notification_queue: SimpleQueue[DetectedRun]) -> None:
+async def process_messages(messages: Optional[List[Message]], notification_queue: SimpleQueue[JobRequest]) -> None:
     """
     Given a list of messages and the notification queue, process each message, adding those which meet specifications to
     the notification queue
@@ -75,7 +75,6 @@
         for message in messages:
             message_value = message.get_data().decode("utf-8")
             try:
-<<<<<<< HEAD
                 process_message(message_value, notification_queue)
             # pylint: disable = broad-except
             except Exception:
@@ -85,61 +84,7 @@
                 await message.ack()
 
 
-async def process_notifications(producer: Any, notification_queue: SimpleQueue[DetectedRun]) -> None:
-=======
-                self._process_message(self._message_queue.get(timeout=10))
-                time.sleep(0.1)
-            except Empty:
-                if self._queue_listener.stopping:
-                    logger.info("No messages processing, breaking main loop...")
-                    break
-                if not self._queue_listener.is_connected():
-                    logger.warning("Queue listener failed silently")
-                    self.restart_listener()
-
-    @staticmethod
-    def _map_path(path_str: str) -> Path:
-        """
-        The paths recieved from pre-icat queue are windows formatted and assume the archive is at \\isis. This maps
-        them to the expected location of /archive
-        :param path_str: The path string to map
-        :return: The mapped path object
-        """
-        match = re.search(r"cycle_(\d{2})_(\d+)\\(NDX\w+)\\([a-zA-Z]+\d+\.nxs)", path_str)
-        if match is None:
-            raise ValueError(f"Path was not in expected format: {path_str}")
-        year, cycle, ndx_name, filename = match.groups()
-
-        # Creating the new path format
-        converted_path = f"/archive/{ndx_name}/Instrument/data/cycle_{year}_{cycle}/{filename}"
-        return Path(converted_path)
-
-    def _process_message(self, message: Message) -> None:
-        logger.info("Processing message: %s", message)
-        try:
-            data_path = self._map_path(message.value)
-            job_request = ingest(data_path)
-            specification = InstrumentSpecification(job_request.instrument)
-            specification.verify(job_request)
-            if job_request.will_reduce:
-                logger.info("Specification met for job_request: %s", job_request)
-                notification = Notification(job_request.to_json_string())
-                self._notifier.notify(notification)
-                for additional_request in job_request.additional_requests:
-                    self._notifier.notify(Notification(additional_request.to_json_string()))
-
-            else:
-                logger.info("Specificaiton not met, skipping job_request: %s", job_request)
-        # pylint: disable = broad-except
-        except Exception:
-            logger.exception("Problem processing message: %s", message.value)
-        finally:
-            message.processed = True
-            self._queue_listener.acknowledge(message)
-
-
-def main(archive_path: str = "/archive") -> None:
->>>>>>> 61f631ac
+async def process_notifications(producer: Any, notification_queue: SimpleQueue[JobRequest]) -> None:
     """
     Produce messages until the notification queue is empty
     :param producer: The producer
@@ -166,7 +111,7 @@
     logger.info("Creating producer")
     egress_station = os.environ.get("MEMPHIS_EGRESS_NAME", "scheduled-jobs")
     producer = await memphis.producer(station_name=egress_station, producer_name="rundetection")
-    notification_queue: SimpleQueue[DetectedRun] = SimpleQueue()
+    notification_queue: SimpleQueue[JobRequest] = SimpleQueue()
     logger.info("Starting loop...")
     try:
         while True:
